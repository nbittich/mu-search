# Changelog
## v0.10.0-beta.2
- fix: Use tagged base image of mu-jruby-template
<<<<<<< HEAD
- change: Use 1 construct query instead of 1 query per property to fetch properties for a document
=======
- fix: re-add support for deletes in delta-handling
- fix: proper support for nested objects in delta handling (note still does not take the nested type into account)
>>>>>>> 0a476d4d

## v0.10.0-beta.1
- change: put delta handling and lookups in a separate thread

## v0.9.0
- fix: Base image bumped to fix runtime warning (see issue [25](https://github.com/mu-semtech/mu-ruby-template/pull/25) on the mu-ruby-template)

## v0.9.0-beta.7
**Fixes**
-  fix escaping of values when handling delta's

## v0.9.0-beta.6
**Fixes**
- bump base image to properly listen to signals

## v0.9.0-beta.5
**Fixes**
- the admin endpoint to delete indexes should now work correctly ( https://github.com/mu-semtech/mu-search/issues/59 )
- search should no longer be blocked when a new index is created ( https://github.com/mu-semtech/mu-search/issues/42 )

## v0.9.0-beta.4
**Features**
-  changes how additive indexes work. search indexes defined in `eager_indexing_groups` can now partially match the user's allowed groups. Indexes will be combined at search time to fully match the incoming allowed groups. If no combination can be found a single index matching the user's allowed groups will be created. This also means additive indexes are no longer opt in, but given proper eager index definitions this should be fully backwards compatible.
- experimental support for indexing language strings

## v0.9.0-beta.3
**Fixes**
- match delta predicates in both directions
## v0.9.0-beta.2
**Fixes**
- fix handling deletion of a resource

**Features**
- basic highlighting support

## v0.9.0-beta.1
**Features**
- better support for composite indexes
- experimental support for having multiple rdf types in one (non composite) index

**Fixes**
- misc fixes for delta handling

## v0.8.0
## v0.8.0-beta.4
**Features**
- Allow to specify wildcards and per-field boosts in fields parameter
- multi match support for fuzzy filter
- Basic config validation on startup
- include URI of nested objects in the document

**Fixes**
- No longer throw an error in the delta handler when composite types are used (composite types are still not handled though)
- improved, but far from perfect composite type support


## v0.8.0-beta.3
**Fixes**
- Using connection pool for all SPARQL queries

## v0.8.0-beta.2
**Fixes**
- Error handling in case a file is not found for indexing
- Allow all permutations of lt(e),gt(e) in search query params

## v0.8.0-beta.1
**Features**
- Extracting file content using external Tika service
- Configurable log levels per scope
- Improved error logging
- Add documentation on eager indexing groups and update queues

**Fixes**
- Taking authorization headers into account on index management endpoints
- Indexing of boolean values
- Allow dashes and underscores in search property names
- Ensure same index name independently of order of auth group keys

## v0.7.0
**Features**
- Add `:has:` and `:has-no:` filter flags to filter on any/no value
- Support multiple fields for the `:phrase:` and `:phrase_prefix:` filter flags
- Make request URL and headers length configurable
- Improve documentation structure and examples

**Fixes**
- Indexing of nested objects

## v0.6.3
**Fixes**
- refactored indexing operations
- use connection pool for sparql connections<|MERGE_RESOLUTION|>--- conflicted
+++ resolved
@@ -1,12 +1,9 @@
 # Changelog
 ## v0.10.0-beta.2
 - fix: Use tagged base image of mu-jruby-template
-<<<<<<< HEAD
-- change: Use 1 construct query instead of 1 query per property to fetch properties for a document
-=======
 - fix: re-add support for deletes in delta-handling
 - fix: proper support for nested objects in delta handling (note still does not take the nested type into account)
->>>>>>> 0a476d4d
+- change: Use 1 construct query instead of 1 query per property to fetch properties for a document
 
 ## v0.10.0-beta.1
 - change: put delta handling and lookups in a separate thread
