--- conflicted
+++ resolved
@@ -1,34 +1,3 @@
-<<<<<<< HEAD
-# A quick as-needed Tika API
-#
-# (Existing Tika gems seem not to work out of the box
-# because of dependency problems.)
-class TikaServer
-  # Sets up the Tika instance
-  def initialize(port: 9998)
-    @host = 'localhost'
-    @port_s = port.to_s
-    IO.popen("java -jar /app/bin/tika-server-1.23.jar --host=localhost --port=#{@port_s} > tika.log")
-    log.info "Starting Tika server on port #{@port}..."
-  end
-
-  def up
-    uri = URI("http://#{@host}:#{@port_s}/tika")
-    log.info "checking http://#{@host}:#{@port_s}/tika"
-    req = Net::HTTP::Get.new(uri)
-    begin
-      Net::HTTP.start(uri.hostname, uri.port) do |http|
-        http.request(req)
-      end
-    rescue Exception => e
-      log.info "An error of type #{e.class} happened, message is #{e.message}"
-      false
-    end
-  end
-end
-
-=======
->>>>>>> c2c1f7db
 class Tika
   include SinatraTemplate::Utils
 
