# mu-search

The Elasticsearch Docker image requires a lot of memory. This can be set locally:

A component to integrate [authorization-aware](https://github.com/mu-semtech/mu-authorization) full-text search into a [mu.semte.ch stack](https://github.com/mu-semtech/mu-project) using [Elasticsearch](https://www.elastic.co/).

## WARNING: You are looking at a work-in-progress branch with a potentially unstable API.

## Tutorials
### Add mu-search to a stack
The mu-search service is based on Elasticsearch. Since the Elasticsearch docker image requires a lot of memory, increase the maximum on your system by executing the following command:

```bash
sysctl -w vm.max_map_count=262144
```

Next, add the mu-search and accompanying elasticsearch service to `docker-compose.yml`

<<<<<<< HEAD
```yml
services:
  search:
    image: semtech/mu-search:0.7.0
=======
Mu-search uses Elasticsearch as a backend. Therefore, apart from the mu-search service, one also needs to add the [mu-search-elastic-backend](https://github.com/mu-semtech/mu-search-elastic-backend) to the docker-compose file. For (optionally) indexing files mu-search requires a tika server to extract the content.

```
  mu-elastic:
    image: semtech/mu-search:0.6.0-beta.11
    ports:
      - 8888:80
>>>>>>> c2c1f7db
    links:
      - db:database
    volumes:
      - ./config/search:/config
  elasticsearch:
    image: semtech/mu-search-elastic-backend:1.0.0
    volumes:
      - ./data/elasticsearch/:/usr/share/elasticsearch/data
<<<<<<< HEAD
=======
    ports:
      - 9200:9200
  tika:
    image: apache/tika:1.24-full
>>>>>>> c2c1f7db
```

The indices will be persisted in `./data/elasticsearch`. The `search` service needs to be linked to an instance of the [mu-authorization](https://github.com/mu-semtech/mu-authorization) service.

Create the `./config/search` directory and create a `config.json` with the following contents:

```json
{
    "types" : [
        {
            "type" : "document",
            "on_path" : "documents",
            "rdf_type" : "http://xmlns.com/foaf/0.1/Document",
            "properties" : {
                "title" : "http://purl.org/dc/elements/1.1/title",
                "description" : "http://purl.org/dc/elements/1.1/description"
            }
        },
        {
            "type" : "user",
            "on_path" : "users",
            "rdf_type" : "http://xmlns.com/foaf/0.1/Person",
            "properties" : {
                "fullname" : "http://xmlns.com/foaf/0.1/name"
            }
         }
    ]
}
```

Finally, add the following rules to your dispatcher configuration in `./config/dispatcher.ex` to make the search endpoint available:

```elixir
  define_accept_types [
    json: [ "application/json", "application/vnd.api+json" ]
  ]

  @json %{ accept: %{ json: true } }

  get "/search/*path", @json do
    Proxy.forward conn, path, "http://search/"
  end

```

Restart the dispatcher service to pick up the new configuration
```bash
docker-compose restart dispatcher
```

Restart the stack using `docker-compose up -d`. The `elasticsearch` and `search` services will be created.

Search queries can now be sent to the `/search` endpoint. Make sure the user has access to the data according to the authorization rules.

## How-to guides
### How to persist indexes on restart
By default search indexes are deleted on (re)start of the mu-search service. This guide describes how to make sure search indexes are persisted on restart.

First, make sure the search indexes are written to a mounted volume my specifying a bind mount to `/usr/share/elasticsearch/data` on the Elasticsearch container.

```yml
services:
  elasticsearch:
    image: semtech/mu-search-elastic-backend:1.0.0
    volumes:
      - ./data/elasticsearch/:/usr/share/elasticsearch/data
```

Recreate the `elasticsearch` container by executing the following command

```bash
docker-compose up -d
```

Next, enable the persistent indexes flag in the root of the search configuration file `./config/search/config.json` of your project.
```javascript
{
  "persist_indexes": true,
  "types": [
    // index type specifications
  ]
}
```

Restart the `search` service to pick up the new configuration.

```bash
docker-compose restart search
```

Search indexes will be persisted in `./data/elasticsearch` folder and not be deleted on restart of the search service.

### How to prepare a search index on startup
[To be completed... demonstrate usage of `eager_indexing_groups`]

### How to integrate mu-seach with delta's to update search indexes
This how-to guide explains how to integrate mu-search with the delta-notification in order to automatically update search index entries when data in the triplestore is modified.

This guide assumes the [mu-authorization](https://github.com/mu-semtech/mu-authorization#add-mu-authorization-to-a-stack) and [delta-notifier](https://github.com/mu-semtech/delta-notifier) components have been added to your stack as explained in their respective installation guides.

Open the delta-notifier rules configuration `./config/delta/rules.js` and add the following rule:

```javascript
  {
    match: {
      // listen to all changes
    },
    callback: {
      url: 'http://search/update',
      method: 'POST'
    },
    options: {
      resourceFormat: "v0.0.1",
      gracePeriod: 10000,
      ignoreFromSelf: true
    }
  }
```

Enable automatic index updates (not only invalidation) in mu-search by setting the `automatic_index_updates` flag at the root of `./config/search/config.json`.

```javascript
{
  "automatic_index_updates": true,
  "types": [
     // definition of the indexed types
  ]
}
```

Restart the search and delta-notifier service.
```bash
docker-compose restart search delta-notifier
```

Any change you make in your application will now trigger a request to the `/update` endpoint of mu-search. Depending on the indexed resources and properties, mu-search will update the appropriate search index entries.

### How to specify a file's content as property
This guide explains how to make the content of files attached to a project resource searchable in the index.

This guide assumes you have already integrated mu-search in your application and configured an index for resources of type `schema:Project`.

First, add the following mounted volumes to the mu-search service in `docker-compose.yml`:
- `/data`: folder containing the files to be indexed
- `/cache`: folder to persist Tika's search cache

```yml
services:
  search:
    image: semtech/mu-search:0.7.0
    volumes:
      - ./config/search:/config
      - ./data/files:/data
      - ./data/search/cache:/cache
```

Next, add a property `files` in the `project` type index configuration. The property `files` will hold the content and metadata of the files.

```javascript
{
    "types" : [
        {
            "type" : "project",
            "on_path" : "projects",
            "rdf_type" : "http://schema.org/Project",
            "properties" : {
                "name" : "http://schema.org/name",
                "files" : {
                   "via" : [
                       "http://purl.org/dc/terms/hasPart",
                       "^http://www.semanticdesktop.org/ontologies/2007/01/19/nie#dataSource"
                   ],
                   "attachment_pipeline" : "attachment"
                 }
            }
        }
    ]
}
```
`via` expresses the path from the indexed resource to the file(s) having a URI like `<share://path/to/your/file.pdf>`.

Recreate the mu-search service using

```bash
docker-compose up -d
```

After reindex has completed, each indexed project will now contain a property `files` holding the content and metadata of the files linked to the project via `dct:hasPart/^nie:dataSource`.

Searching the file's content is done using the nested property `content` on the defined field name, `files` in this case:

```
GET /documents/search?filter[files.content]=open-source"
```

### How to inspect the content of a search index
The content of a search index can be inspected by running a [Kibana](https://www.elastic.co/kibana) dashboard on top of Elasticseach.

[To be completed...]

Make sure not to expose the Kibana dashboard in a production environment!

### How to reset search indexes
[To be completed...]

## Reference
### Search index configuration
Elasticsearch is used as search engine. It indexes documents according to a specified configuration and provides a REST API to search documents. The mu-search service is a layer in front of Elasticsearch that allows to specify the mapping between RDF triples and the Elasticsearch documents/properties. It also integrates with [mu-authorization](https://github.com/mu-semtech/mu-authorization) making sure users can only search for documents they're allowed to access.

This section describes how to configure the resources and properties to be indexed and how to pass Elasticsearch specific configurations and mapping in the mu-search configuration file.

#### Indexed resource types and properties
This section describes how to mapping between RDF triples and Elasticsearch documents can be specified in the mounted `/config/config.json` configuration file.

The `config.json` file contains a JSON object with a property `types`. This property contains an array of objects, one per document type that must be searchable.

```javascript
{
  "types": [
    // object per searchable document type
  ]
}
```

Note that these types do not map one-on-one with the search indexes in Elasticsearch. For each document type in the list a search index will be created **per** authorization group.

Each type object in the `types` array consists of the following properties:
- **type** : name of the type
- **on_path** : path on which the search endpoint will be published
- **rdf_type** : URI of the rdf:Class of the documents to index
- **properties** : mapping of RDF predicates to document properties
- **settings** : [type specific Elasticsearch settings](#elasticsearch-settings)
- **mappings** : [type specific Elasticsearch mapping](#elasticsearch-mappings)

`properties` contains a JSON object with a key per property in the resulting Elasticsearch document. These are the properties that will be searchable via the search API for the given resource type. The value of each key defines the mapping to RDF predicates starting from the root resource.

**WARNING**: there are two protected fields that should not be used as property keys: `uuid` and `uri`. Both are used internally by the mu-search service to store the uuid and URI of the root resource.

##### Simple properties
In the simplest scenario, the properties that need to be searchable map one-by-one on a predicate of the resource.

In the example below, a search index per user group will be created for documents and users. The documetns index contains resources of type `foaf:Document`s with a `title` and `description`. The users index contains `foaf:Person`s with only `fullname` as searchable property.

```javascript
{
    "types" : [
        {
            "type" : "document",
            "on_path" : "documents",
            "rdf_type" : "http://xmlns.com/foaf/0.1/Document",
            "properties" : {
                "title" : "http://purl.org/dc/elements/1.1/title",
                "description" : "http://purl.org/dc/elements/1.1/description"
            }
        },
        {
            "type" : "user",
            "on_path" : "users",
            "rdf_type" : "http://xmlns.com/foaf/0.1/Person",
            "properties" : {
                "fullname" : "http://xmlns.com/foaf/0.1/name"
            }
         }
    ]
}
```

If multiple values are found in the triplestore for a given predicate, the resulting value for the property in the search document will be an array of all values.

##### Inverse properties
A property of the search document may also map to an inverse predicate. I.e. resource to be indexed is the object instead of the subject of the triple. An inverse predicate can be indicated in the mapping by prefixing the predicate URI with `^` as done in a SPARQL query.

In the example below the users index contains a property `group` that maps to the inverse predicate `foaf:member` relating a group to a user.

```javascript
{
    "types" : [
        {
            "type" : "user",
            "on_path" : "users",
            "rdf_type" : "http://xmlns.com/foaf/0.1/Person",
            "properties" : {
                "fullname" : "http://xmlns.com/foaf/0.1/name",
                "group": "^http://xmlns.com/foaf/0.1/member"
            }
         }
    ]
}
```


##### Property paths
Properties can also be mapped to lists of predicates, corresponding to a property path in RDF. In this case, the property value is an array of strings. One string per path segment. The array starts from the indexed resource and may also include [inverse predicate URIs](#inverse-properties).

In the example below the documents index contains a property `topics` that maps to the label of the document's primary topic and a property `publishers` that maps to the names of the publishers via the inverse `foaf:publications` predicate.

```javascript
{
    "types" : [
        {
            "type" : "document",
            "on_path" : "documents",
            "rdf_type" : "http://xmlns.com/foaf/0.1/Document",
            "properties" : {
                "title" : "http://purl.org/dc/elements/1.1/title",
                "description" : "http://purl.org/dc/elements/1.1/description",
                "topics" : [
                  "http://xmlns.com/foaf/0.1/primaryTopic",
                  "http://www.w3.org/2004/02/skos/core#prefLabel"
                ],
                "publishers": [
                  "^http://xmlns.com/foaf/0.1/publications",
                  "http://xmlns.com/foaf/0.1/name"
                ]
            }
        }
    ]
}
```

##### Nested objects
A search document can contain nested objects up to an arbitrary depth. For example for a person you can nest the address object as a property of the person search document.

A nested object is defined by the following properties:
- **via** : mapping of the RDF predicate that relates the resource with the nested object. May also be an inverse URI.
- **rdf_type** : URI of the rdf:Class of the nested object
- **properties** : mapping of RDF predicates to properties for the nested object

Objects can be nested to arbitrary depth. The properties object is defined the same way as the properties of the root document, but the properties of a nested object **cannot** contain file attachments.

[Elasticsearch mappings](#elasticsearch-mappings) for nested objects must be specified in the `mappings` object at the root type using a path expression as key.

In the example below the document's creator is nested in the `author` property of the search document. The nested person object contains properties `fullname` and the current project's title as `project`.

```javascript
{
    "types" : [
        {
            "type" : "document",
            "on_path" : "documents",
            "rdf_type" : "http://xmlns.com/foaf/0.1/Document",
            "properties" : {
                "title" : "http://purl.org/dc/elements/1.1/title",
                "description" : "http://purl.org/dc/elements/1.1/description",
                "author" : {
                    "via" : "http://purl.org/dc/elements/1.1/creator",
                    "rdf_type" : "http://xmlns.com/foaf/0.1/Person",
                    "properties" : {
                        "fullname" : "http://xmlns.com/foaf/0.1/name",
                        "project": [
                            "http://xmlns.com/foaf/0.1/currentProject",
                            "http://purl.org/dc/elements/1.1/title"
                        ]
                    }
                }
            },
            "mappings": {
                "title" : { "type" : "text" },
                "author.fullname": { "type" : "text" }
            }
        }
    ]
}
```

##### File content property
To make the content of a file searchable, it needs to be indexed as a property in a search index. Basic indexing of PDF, Word etc. files is provided using [Elasticsearch's Ingest Attachment Processor Plugin](https://www.elastic.co/guide/en/elasticsearch/plugins/current/ingest-attachment.html) and a local [Apache Tika](https://tika.apache.org/) instance. The plugin is already installed in the [mu-semtech/search-elastic-backend](https://github.com/mu-semtech/mu-search-elastic-backend) image while the Tika server is running inside the mu-search container. A default ingest pipeline named `attachment` is created on startup of the mu-search service. Note that this is under development and liable to change.

Defining a property to index the content of a file requires the following keys:
- **via** : mapping of the RDF predicate (path) that relates the resource with the file(s) to index. The file URI the predicate path leads to must have a URI starting with `share://` indicating the location of the file. E.g. `<share://path/to/your/file.pdf>`.
- **attachment_pipeline** : attachment pipeline to use for indexing the files. Set to `attachment` to use the default ingest pipeline.

The example below adds a property `files` in the `project` type index configuration. The property `files` will hold the contents of the files related to the project via `dct:hasPart/^nie:dataSource`.

```javascript
{
    "types" : [
        {
            "type" : "project",
            "on_path" : "projects",
            "rdf_type" : "http://schema.org/Project",
            "properties" : {
                "name" : "http://schema.org/name",
                "files" : {
                   "via" : [
                       "http://purl.org/dc/terms/hasPart",
                       "^http://www.semanticdesktop.org/ontologies/2007/01/19/nie#dataSource"
                   ],
                   "attachment_pipeline" : "attachment"
                 }
            }
        }
    ]
}
```

For each file retrieved through the `via`-definition, the Tika-processing results in an object containing the extracted text (as `content`), as well as other extracted metadata (in the future). Such object may look like this:

```javascript
{
  content: "Extracted text here"
}
```

These objects are structured in the same way as the `attachment` objects resulting from the [Elasticsearch's Ingest Attachment Processor Plugin](https://www.elastic.co/guide/en/elasticsearch/plugins/current/ingest-attachment.html). Keep in mind that this implies you need to specify the path to a specific property of the attachment object when defining an Elasticsearch mapping. E.g. mapping the file's content for the `files` field from the example above may look as follows:

```javascript
{
  "types": [
    {
      "type": "project",
      "on_path": "projects",
      ...
      "mappings" : {
        "name" : { "type" : "text" },
        "files.content" : { "type" : "text" }
      }
    },
    // other type definitions
  ]
}
```

Currently, only indexing of local files is supported. The files' logical path as well as other metadata is expected to be in the format specified by the [file-service](https://github.com/mu-semtech/file-service#data-model). Files must be present in the Docker volume `/data` inside the container.

Attachments processed by Tika are cached in the directory `/cache` (by SHA256 of the file contents). This must be defined as a shared volume for the cache to be persistent.

See also "How to specify a file's content as property".

##### Multiple types
A search index can contain documents of different types. E.g. documents (`foaf:Document`) as well as creative works (`schema:CreativeWork`). Currently, each simple types the composite index is constituted of must be defined seperately in the index configuration as well.

A definition of a composite type index consists of the following properties:
- **type** : name of the composite type
- **composite_types** : list of simple type names that constitute the index
- **on_path** : path on which the search endpoint will be published
- **properties** : mapping of RDF predicates to document properties for each simple type

In contrast to the `properties` of a simple index, the `properties` of a composite index is an array. Each entry in the array is an object with the folliwng properties:
- **name** : name of property of the search document
- **mappings** : mapping to the simple type property per simple type. If the mapping for a simple type is absent, the same property name as the composite document is assumed.

The example below contains 2 simple indexes for documents and creative works, and a composite index `dossier` containing both simple index types. The composite index contains (1) a property `name` mapping to the document's `title` and creative work's `name` property respectively, and (2) a property `description` mapping to the `description` property for both simple types.

```javascript
{
    "types" : [
        {
            "type" : "document",
            "on_path" : "documents",
            "rdf_type" : "http://xmlns.com/foaf/0.1/Document",
            "properties" : {
                "title" : "http://purl.org/dc/elements/1.1/title",
                "description" : "http://purl.org/dc/elements/1.1/description"
            }
        },
        {
            "type" : "creative-work",
            "on_path" : "creative-works",
            "rdf_type" : "http://schema.org/CreativeWork",
            "properties" : {
                "name": "http://schema.org/name",
                "description": "http://schema.org/description"
            }
         },
         {
            "type" : "dossier",
            "composite_types" : ["document", "creative-work"],
            "on_path" : "dossiers",
            "properties" : [
                {
                    "name" : "name",
                    "mappings" : {
                        "document" : "title",
                        "creative-work" : "name"
                    }
                },
                {
                    "name" : "description",
                    "mappings" : {
                        "document" : "description"
                        // mapping for 'creative-work' is missing, hence same property name 'description' is assumed
                    }
                }
            ]
         }
    ]
}
```

#### Elasticsearch settings
Elasticsearch provides a lot of [index configuration settings](https://www.elastic.co/guide/en/elasticsearch/reference/current/index-modules.html) for analysis, logging, etc. Mu-search allows to provide this configuration for the whole domain and/or to be overridden on a per-type basis.

To specify Elasticsearch settings for all indexes, use `default_settings` next to the `types` specification:

```javascript
  "types" : [
     // definition of the indexed types
  ],
  "default_settings" : {
    "analysis": {
      "analyzer": {
        "dutchanalyzer": {
          "tokenizer": "standard",
          "filter": ["lowercase", "asciifolding", "dutchstemmer"]
        }
      },
      "filter": {
        "dutchstemmer": {
          "type": "stemmer",
          "name": "dutch"
        }
      }
    }
  }
```

The content of the `default_settings` object is not elaborated here but can be found in the offical [Elasticsearch documentation](https://www.elastic.co/guide/en/elasticsearch/reference/current/index-modules.html). All settings provided in `settings` in the Elasticsearch configuration can be used verbatim in the `default_settings` of mu-search.

To specify Elasticsearch settings for a single type, use `settings` on the type index specification:

```javascript
{
  "types": [
    {
      "type": "document",
      "on_path": "documents",
      ...
      "settings" : {
        "analysis": {
          "analyzer": {
            "dutchanalyzer": {
              "tokenizer": "standard",
              "filter": ["lowercase", "asciifolding", "dutchstemmer"]
            }
          },
          "filter": {
            "dutchstemmer": {
              "type": "stemmer",
              "name": "dutch"
            }
          }
      }
    },
    // other type definitions
  ]
}
```

#### Elasticsearch mappings
Elasticsearch provides the option to configure [a mapping per index](https://www.elastic.co/guide/en/elasticsearch/reference/current/mapping.html) to specify how the properties of a document are stored and indexed. E.g. the type of the property value (string, date, boolean, ...), text-analysis to be applied on the value, etc.

In the mu-search configuration the Elasticsearch mappings can be passed via the `mappings` property per index type specification.
```javascript
{
  "types": [
    {
      "type": "document",
      "on_path": "documents",
      ...
      "mappings" : {
        "title" : { "type" : "text" },
        "description" : { "type" : "text" }
      }
    },
    // other type definitions
  ]
}
```

The content of the `mappings` object is not elaborated here but can be found in the offical [Elasticsearch documentation](https://www.elastic.co/guide/en/elasticsearch/reference/current/mapping.html). All settings provided in `mappings.properties` in the Elasticsearch configuration can be used verbatim in the `es_settings` of mu-search.

### Index options
In the base scenario, indexes are created on an as-needed basis, whenever a new search profile (authorization rights and data type) is received. The first search query for a new search profile may therefore take more time to complete, because the index still needs to be built. Indexes can be manually re-indexed by triggering the `POST /:type/index` endpoint (see [below](#api)).

#### Index metadata in the triple store
When an index is created, it is registered in the triplestore in the `<http://mu.semte.ch/authorization>` graph.

[To be completed... describe used model in the triplestore]

#### Persistent indexes
By default, on startup or restart of mu-search, all existing indexes are deleted, since data might have changed in the meantime. However, for sure in production environments, regenerating indexes might be a costly operation.

Persistence of indexes can be enabled via the `persist_indexes` flag at the root of the mu-search configuration file:
```javascript
{
  "persist_indexes": true,
  "types": [
    // index type specifications
  ]
}
```

Possible values are `true` and `false`. Defaults to `false`.

Note that if set to `true`, the indexes may be out-of-date if data has changed in the application while mu-search was down.

#### Eager indexes
Configure indexes to be pre-built when the application starts. For each user search profile for which the indexes needs to be prepared, the authorization group names and their corresponding variables needs to be passed.

```javascript
{
  "eager_indexing_groups": [
    [{"variables":[], "name":"clean"}, {"variables":["company-x"], "name":"organization-read"}, {"variables":["company-x"], "name":"organization-write"}, {"variables":[], "name":"public"}],
    [{"variables":[], "name":"clean"}, {"variables":["company-y"], "name":"organization-read"}, {"variables":[], "name":"public"}],
  ],
  "types": [
    // index type specifications
  ]
}
```

Note that if you want to prepare indexes for all user profiles in your application, you will have to provide an entry in the `eager_indexing_groups` list for **each** mutation of authorization groups and variables. For example, if you have an authorization group defining a user can only access the data of his company (hence, the company name is a variable of the authorization group), you will need to define an eager index group for each of the possible companies in your application. Another option, if the data allows to, is using [additive indexes](#additive-indexes).

#### Additive indexes
Additive indexes are indexes per authorization group where indexes are combined to respond to a search query based on the user's authorization groups. If a user is grantend access to mulitple groups, indexes will be combined to calculate the response. The additive indexes mode can only be enabled if the content of the indexes per authorization grouph are mutually exclusive. Otherwise, the search response will contain duplicate results.

Assume your application contains a company-specific user group in the authorization configuration; 2 companies: company X and company Y; and mu-search contains one search index definition for documents. If additive indexes are enabled, a search index will be generated for documents of company X and another index will be generated for documens of company Y. If a user is granted access for documents of company X as well as for documents of comany Y, a search query performed by this user will be effectuated by combining both search indexes.

Additive indexes can be enabled via the `additive_indexes` flag at the root of the mu-search configuration file. Possible values are `true` or `false`. It defaults to `false`.
```javascript
{
  "additive_indexes": true,
  "types": [
    // index type specifications
  ]
}
```

To prebuilt indexes on startup the `eager_indexing_groups` option can still be used, but each eager group entry must be singleton list:

```javascript
  "additive_indexes": true,
  "eager_indexing_groups" : [
    [ {"name" : "organization-read", "variables" : ["company-x"]} ],
    [ {"name" : "organization-read", "variables" : ["company-y"]} ]
  ],
```

### Delta integration
Mu-search integrates with the delta's generated by [mu-authorization](https://github.com/mu-semtech/mu-authorization) and dispatched by the [delta-notifier](https://github.com/mu-semtech/delta-notifier).

Follow the "How to integrate mu-seach with delta's to update search indexes" guide to setup delta notification handling for mu-search. Deltas are expected in the [v0.0.1 format](https://github.com/mu-semtech/delta-notifier/#v001) of the delta notifier.

#### Full index invalidation
By default, when a delta notification is received by mu-search, all indexes containing data related to the changes are invalidated. The index will be rebuilt the next time it is searched.

Note that a change on one resource may trigger the invalidation of multiple indexes depending on the authorization groups.

#### Partial index updates
Alternate to full index invalidation, indexes can be dynamically updated on a per-document basis according to received deltas. When a delta is received, the document corresponding to the delta is updated (or deleted) in every index corresponding to the delta. This update is not a blocking operation: an update will not lock the index, so that a simultaneously received search request might be run on the un-updated index.

Note that a change on one resource may trigger the update of multiple indexes depending on the authorization groups.

Partial index updates are enabled by setting the `automatic_index_updates` flag at the root of the search configuation:

```javascript
{
  "automatic_index_updates": true,
  "types": [
     // definition of the indexed types
  ]
}
```

### Searching


### API
This section describes the REST API provided by mu-search.

In order to take access rights into account, each request requires the `MU_AUTH_ALLOWED_GROUPS` and `MU_AUTH_USED_GROUPS` headers to be present.

#### GET `/:type/search`
Endpoint to search the given `:type` index. The request format is JSON-API compliant and intended to match the request format of [mu-cl-resources](https://github.com/mu-semtech/mu-cl-resources). Search filters are passed using query params.

A subset of the [Elasticsearch Query DSL](https://www.elastic.co/guide/en/elasticsearch/reference/current/query-dsl.html) is supported, via the `filter`, `page`, and `sort` query parameters. More complex queries should be sent via `POST /:type/search` endpoint.

##### Examples
To search for `document`s on all fields:

```
GET /documents/search?filter[_all]=fish
```

To search for `document`s on the field `name`:

```
GET /documents/search?filter[name]=fish
```

To search for `document`s on multiple fields, combined with 'OR':

```
GET /documents/search?filter[name,description]=fish
```

##### Searching in a file property
To search for a field indexing a file, a specific property of the resulting attachment object must be specified as filter key using the `.`-notation.

Currently the following properties are available on an attachment object:
- `content` : text content of the file

For example, for a property `attachment` indexing a file, searching the content of the file is done using the following filter query:
```
GET /documents/search?filter\[attachment.content\]=Adobe"
```

##### Supported search methods
More advanced search options, such as term, range and fuzzy searches, are supported via flags. Flags are expressed in the filter key between `:` before the field name(s). E.g. the `term` search flag looks as follows:

```
GET /documents/search?filter[:term:tag]=fish
```

The following sections list the flags that are currently implemented:

###### Term-level queries
- `:term:` : [Term query](https://www.elastic.co/guide/en/elasticsearch/reference/current/query-dsl-term-query.html)
- `:terms:` : [Terms query](https://www.elastic.co/guide/en/elasticsearch/reference/current/query-dsl-terms-query.html), terms should be comma-separated, such as: `filter[:terms:tag]=fish,seafood`
- `:prefix:` : [Prefix query](https://www.elastic.co/guide/en/elasticsearch/reference/current/query-dsl-prefix-query.html)
- `:wildcard:` : [Wildcard query](https://www.elastic.co/guide/en/elasticsearch/reference/current/query-dsl-wildcard-query.html)
- `:regexp:` : [Regexp query](https://www.elastic.co/guide/en/elasticsearch/reference/current/query-dsl-regexp-query.html)
- `:fuzzy:` : [Fuzzy query](https://www.elastic.co/guide/en/elasticsearch/reference/current/query-dsl-fuzzy-query.html)
- `:gt:`,`lt:`, `:gte:`, `:lte:` : [Range query](https://www.elastic.co/guide/en/elasticsearch/reference/current/query-dsl-range-query.html)
- `:lt,gt:`, `:lte,gte:`, `:lt,gte:`, `:lte,gt:` : Combined [range query](https://www.elastic.co/guide/en/elasticsearch/reference/current/query-dsl-range-query.html), range limits should be comma-separated such as: `GET /documents/search?filter[:lte,gte:importance]=3,7`
- `:has:`: Filter on documents having any value for the supplied field. To enable the filter, it's value must be `t`. E.g. `filter[:has:translation]=t`.
- `:has-no:`: Filter on documents not having a value for the supplied field. To enable the filter, it's value must be `t`. E.g. `filter[:has-no:translation]=t`.

###### Full text queries
- `:phrase:` : [Match phrase query](https://www.elastic.co/guide/en/elasticsearch/reference/current/query-dsl-match-query-phrase.html)
- `:phrase_prefix:` : [Match phrase prefix query](https://www.elastic.co/guide/en/elasticsearch/reference/current/query-dsl-match-query-phrase-prefix.html)
- `:query:` : [Query string query](https://www.elastic.co/guide/en/elasticsearch/reference/current/query-dsl-query-string-query.html)

- `:common:` [Common terms query](https://www.elastic.co/guide/en/elasticsearch/reference/current/query-dsl-common-terms-query.html). The flag takes additional options `cutoff_frequency` and `minimum_should_match` appended with commas such as `:common,{cutoff_frequence},{minimum_should_match}:{field}`. The `cutoff_frequency` can also be set application-wide in [the configuration file](#configuration-options).

Currently searching on multiple fields is only supported for the following flag:
- `:phrase:`
- `:phrase_prefix:`

Examples

```
GET /documents/search?filter[:common:description]=a+cat+named+Barney

GET /documents/search?filter[:common,0.002:description]=a+cat+named+Barney

GET /documents/search?filter[:common,0.002,2:description]=a+cat+named+Barney
```

##### Sorting
Sorting is specified using the `sort` query parameter, providing the field to sort on and the sort direction (`asc` or `desc`):

```
GET /documents/search?filter[name]=fish&sort[priority]=asc
```

Flags can be used to specify [Elasticsearch sort modes](https://www.elastic.co/guide/en/elasticsearch/reference/current/sort-search-results.html#_sort_mode_option) to sort on multi-valued fields. The following sort mode flags are supported: `:min:`, `:max:`, `:sum:`, `:avg:`, `:median:`.

```
GET /documents/search?filter[name]=fish&sort[:avg:score]=asc
```

Note that sorting cannot be done on text fields, unless fielddata is enabled (not recommended). Keyword and numerical data types (declared in the [type mapping](#elasticsearch-mappings)) are recommended for sorting.

##### Pagination

Pagination is specified using the `page[number]` and `page[size]` query parameters:

```
GET /documents/search?filter[name]=fish&page[number]=2&page[size]=20
```

The page number is zero-based.

##### Removing duplicate results
When querying multiple indexes (with [additive indexes](#additive-indexes)), identical documents may be returned multiple times. Unique results can be assured using [Elasticsearch's search result collapsing](https://www.elastic.co/guide/en/elasticsearch/reference/7.9/collapse-search-results.html) on the `uuid` field. The search result collapsing can be toggled using the `collapse_uuids` query parameter:

```
GET /documents/search?filter[name]=fish&collapse_uuids=t
```

However, note that `count` property in the response still designates total non-unique results.

#### POST `/:type/search`
Accepts a raw [Elasticsearch Query DSL](https://www.elastic.co/guide/en/elasticsearch/reference/current/query-dsl.html) as request body to search the given `:type` index.

This endpoint is mainly intended for testing purposes and sending more complex queries than can be expressed with the `GET /:type/search` endpoint.

For security reasons, the endpoint is disabled by default. It can be enabled by setting the `enable_raw_dsl_endpoint` flag in the root of the configuration file:
```javascript
{
  "enable_raw_dsl_endpoint": true,
  "types": [
     // definition of the indexed types
  ]
}
```

#### [Experimental] POST `/:type/index`
Reindex index(es) of type `:type`. If the request is sent with authorization headers, only the authorized indexes are re-indexed. Otherwise, all pertaining indexes are reindexed

#### [Experimental] DELETE `/:type/delete`
Delete index(es) of type `:type`. If the request is sent with authorization headers, only the authorized indexes are deleted. Otherwise, all pertaining indexes are deleted.

### Configuration options
This section gives an overview of all configurable options in the search configuration file `config.json`. Most options are explained in more depth in other sections.

- (*) **persist_indexes** : flag to enable the persistence of search indexes on startup. Defaults to `false`. See [persist indexes](#persist-indexes).
- (*) **automatic_index_updates** : flag to apply automatic index updates instead of invalidating indexes on receiving deltas. Defaults to `false`. See [delta integration](#delta-integration).
- **eager_indexing_groups** : list of user search profiles (list of authorization groups) to be indexed at startup. Defaults to `[]`. See [eager indexes](#eager-indexes).
- (*) **additive_indexes** : flag to enable [additive indexes](#additive-indexes). Defaults to `false`.
- (*) **batch_size** : number of documents loaded from the RDF store and indexed together in a single batch. Defaults to 100.
- (*) **max_batches** : maximum number of batches to index. May result in an incomplete index and should therefore only be used during development. Defaults to 1.
- (*) **number_of_threads** : number of threads to use during indexing. Defaults to 1.
- (*) **update_wait_interval_minutes** : number of minutes to wait before applying an update. Allows to prevent duplicate updates of the same documents. Defaults to 1.
- (*) **common_terms_cutoff_frequency** : default cutoff frequency for a [Common terms query](https://www.elastic.co/guide/en/elasticsearch/reference/current/query-dsl-common-terms-query.html). Defaults to 0.0001. See [supported search methods](#supported-search-methods).
- (*) **enable_raw_dsl_endpoint** : flag to enable the [raw Elasticsearch DSL endpoint](#api). This endpoint is disabled by default for security reasons.
- (*) **attachments_path_base** : path inside the Docker container where files for the attachment pipeline are mounted. Defaults to `/data`.

All options prefixed with (*) can also be configured using an UPPERCASED variant as Docker environment variables on the mu-search container. E.g. the `batch_size` option can be set via the environment variable `BATCH_SIZE`. Environment variables take precedence over settings configured in `config.json`.

In development mode (setting the environment variable `RACK_ENV` to `development`), the application will listen for changes in `config.json`. Any change will trigger a complete reload of the full application, including deleting existing indexes, and building any default indexes specified in eager indexing. This behaviour overrules the `persist_indexes` flag.

### Environment variables
This section gives an overview of all options that are configurable via environment variables. The options that can be configured in the `config.json` file as well are not repeated here. This list contains options that can only be configured via environment variables.

- **MAX_REQUEST_URI_LENGTH** : maximum length of an incoming request URL. Defaults to 10240.
- **MAX_REQUEST_HEADER_LENGTH** : maximum length of the headers of an incoming request. Defaults to 1024000.
## Discussions
### Why a custom Elasticsearch docker image?
The [mu-semtech/search-elastic-backend](https://github.com/mu-semtech/mu-search-elastic-backend) is a custom Docker image based on the official Elasticsearch image. Providing a custom image allows better control on the version of Elasticsearch, currently v7.2.0, used in combination with the mu-search service.

The custom image also makes sure the required Elasticsearch plugins, such as the ingest-attachments plugin, are already pre-installed making the integration of mu-search in your stack a lot easier.

### Authorization groups vs indexes
Access rights are determined according to the contents of two headers, `MU_AUTH_ALLOWED_GROUPS` and `MU_AUTH_USED_GROUPS`.

Currently, a separate Elasticsearch index is created for each combination of document type and authorization group.

[To be completed...]

### Blocking and queuing
[To be completed: Notes on index building and re-building, the blocking model, request priority, which requests might be forced to wait and when...]

<|MERGE_RESOLUTION|>--- conflicted
+++ resolved
@@ -8,7 +8,7 @@
 
 ## Tutorials
 ### Add mu-search to a stack
-The mu-search service is based on Elasticsearch. Since the Elasticsearch docker image requires a lot of memory, increase the maximum on your system by executing the following command:
+The mu-search service uses Elasticsearch as a backend. Since the Elasticsearch docker image requires a lot of memory, increase the maximum on your system by executing the following command:
 
 ```bash
 sysctl -w vm.max_map_count=262144
@@ -16,20 +16,10 @@
 
 Next, add the mu-search and accompanying elasticsearch service to `docker-compose.yml`
 
-<<<<<<< HEAD
 ```yml
 services:
   search:
     image: semtech/mu-search:0.7.0
-=======
-Mu-search uses Elasticsearch as a backend. Therefore, apart from the mu-search service, one also needs to add the [mu-search-elastic-backend](https://github.com/mu-semtech/mu-search-elastic-backend) to the docker-compose file. For (optionally) indexing files mu-search requires a tika server to extract the content.
-
-```
-  mu-elastic:
-    image: semtech/mu-search:0.6.0-beta.11
-    ports:
-      - 8888:80
->>>>>>> c2c1f7db
     links:
       - db:database
     volumes:
@@ -38,13 +28,8 @@
     image: semtech/mu-search-elastic-backend:1.0.0
     volumes:
       - ./data/elasticsearch/:/usr/share/elasticsearch/data
-<<<<<<< HEAD
-=======
     ports:
       - 9200:9200
-  tika:
-    image: apache/tika:1.24-full
->>>>>>> c2c1f7db
 ```
 
 The indices will be persisted in `./data/elasticsearch`. The `search` service needs to be linked to an instance of the [mu-authorization](https://github.com/mu-semtech/mu-authorization) service.
@@ -187,7 +172,18 @@
 
 This guide assumes you have already integrated mu-search in your application and configured an index for resources of type `schema:Project`.
 
-First, add the following mounted volumes to the mu-search service in `docker-compose.yml`:
+For indexing files mu-search requires a Tika server to extract the content. Add the `tika` service next to the `search` and `elasticsearch` services in `docker-compose.yml`:
+```yml
+services:
+  search:
+    ...
+  elasticsearch:
+    ...
+  tika:
+    image: apache/tika:1.24-full
+```
+
+Next, add the following mounted volumes to the mu-search service in `docker-compose.yml`:
 - `/data`: folder containing the files to be indexed
 - `/cache`: folder to persist Tika's search cache
 
