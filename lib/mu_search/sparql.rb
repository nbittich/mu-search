module MuSearch
  module SPARQL
    ##
    # provides a client with sudo access
    def self.sudo_client
      SinatraTemplate::SPARQL::Client.new(ENV['MU_SPARQL_ENDPOINT'], { headers: { 'mu-auth-sudo': 'true' } } )
    end

<<<<<<< HEAD
=======
    ##
    # provides a client with access to the provided groups
    def self.authorized_client(allowed_groups_object)
      options = { headers: { 'mu-auth-allowed-groups': allowed_groups_object.to_json } }
      ::SPARQL::Client.new(ENV['MU_SPARQL_ENDPOINT'], options)
    end

    ##
    # perform a query as if authenticated to access specific groups
    def self.authorized_query(query_string, allowed_groups, retries = 6)
      allowed_groups_object = allowed_groups.select { |group| group }
      client = authorized_client(allowed_groups_object)
      begin
        log.debug "Authorized query with allowed groups object #{allowed_groups_object}"
        log.debug query_string
        result = client.query(query_string)
        result
      rescue StandardError => e
        next_retries = retries - 1
        if next_retries == 0
          raise e
        else
          log.debug e
          log.warn "Could not execute authorized query (attempt #{6 - next_retries}): #{query_string} \n #{allowed_groups}"
          timeout = (6 - next_retries) ** 2
          sleep timeout
          authorized_query query_string, allowed_groups, next_retries
        end
      ensure
        client.close
      end
    end

>>>>>>> cc79f6cd

    ##
    # perform a query with access to all data
    def self.direct_query(query_string, retries = 6)
      begin
        sudo_client.query query_string
      rescue StandardError => e
        next_retries = retries - 1
        if next_retries == 0
          raise e
        else
          log.warn "Could not execute raw query (attempt #{6 - next_retries}): #{query_string}"
          timeout = (6 - next_retries) ** 2
          sleep timeout
          direct_query query_string, next_retries
        end
      end
    end

    def self.predicate_string_term(property_path)
      if property_path.start_with?("^")
        "^#{sparql_escape_uri(property_path.slice(1,property_path.length))}"
      else
        sparql_escape_uri(property_path)
      end
    end

    def self.make_predicate_string(property_path)
      if property_path.is_a? String
        predicate_string_term(property_path)
      else
        property_path.map { |pred| predicate_string_term pred }.join("/")
      end
    end
  end
end<|MERGE_RESOLUTION|>--- conflicted
+++ resolved
@@ -5,43 +5,6 @@
     def self.sudo_client
       SinatraTemplate::SPARQL::Client.new(ENV['MU_SPARQL_ENDPOINT'], { headers: { 'mu-auth-sudo': 'true' } } )
     end
-
-<<<<<<< HEAD
-=======
-    ##
-    # provides a client with access to the provided groups
-    def self.authorized_client(allowed_groups_object)
-      options = { headers: { 'mu-auth-allowed-groups': allowed_groups_object.to_json } }
-      ::SPARQL::Client.new(ENV['MU_SPARQL_ENDPOINT'], options)
-    end
-
-    ##
-    # perform a query as if authenticated to access specific groups
-    def self.authorized_query(query_string, allowed_groups, retries = 6)
-      allowed_groups_object = allowed_groups.select { |group| group }
-      client = authorized_client(allowed_groups_object)
-      begin
-        log.debug "Authorized query with allowed groups object #{allowed_groups_object}"
-        log.debug query_string
-        result = client.query(query_string)
-        result
-      rescue StandardError => e
-        next_retries = retries - 1
-        if next_retries == 0
-          raise e
-        else
-          log.debug e
-          log.warn "Could not execute authorized query (attempt #{6 - next_retries}): #{query_string} \n #{allowed_groups}"
-          timeout = (6 - next_retries) ** 2
-          sleep timeout
-          authorized_query query_string, allowed_groups, next_retries
-        end
-      ensure
-        client.close
-      end
-    end
-
->>>>>>> cc79f6cd
 
     ##
     # perform a query with access to all data
