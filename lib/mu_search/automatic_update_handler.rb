--- conflicted
+++ resolved
@@ -53,29 +53,7 @@
             document_for_reporting = document.clone
             document_for_reporting["data"] = document_for_reporting["data"] ? document_for_reporting["data"].length : "none"
             @logger.debug "Fetched document to index is #{document_for_reporting}"
-<<<<<<< HEAD
-            begin
-              @logger.debug "Trying to update document with id #{document_id}"
-              @client.update_document index[:index], document_id, document
-              @logger.debug "Succeeded in updating document with id #{document_id}"
-            rescue
-              @logger.debug "Failed to update document, trying to put new document #{document_id}"
-              @client.put_document index[:index], document_id, document
-              @logger.debug "Succeeded in putting new document #{document_id}"
-=======
-            if attachment_pipeline
-              @logger.debug "Document to update has attachment pipeline"
-              begin
-                @client.upload_attachment index[:index], document_id, attachment_pipeline, document
-                @logger.debug "Managed to upload attachment for #{document_id}"
-              rescue
-                @logger.warn "Could not upload attachment #{document_id}"
-                @client.upsert_document index[:index], document_id, document
-              end
-            else
-              @client.upsert_document index[:index], document_id, document
->>>>>>> 331a6bdf
-            end
+            @client.upsert_document index[:index], document_id, document
           else
             @logger.info "AUTOMATIC UPDATE: Not Authorized."
           end
